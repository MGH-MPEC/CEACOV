--- conflicted
+++ resolved
@@ -190,11 +190,7 @@
 
             # update treatment/testing state
             if patient[FLAGS] & PRESENTED_THIS_DSTATE or roll_for_presentation(patient, inputs):
-<<<<<<< HEAD
-                if patient[OBSERVED_STATE_TIME] % inputs.testing_frequency[patient[INTERVENTION],patient[OBSERVED_STATE]] == 0:
-=======
                 if (not patient[FLAGS] & HAS_PENDING_TEST) and  (patient[OBSERVED_STATE_TIME] % inputs.testing_frequency[patient[INTERVENTION]][patient[OBSERVED_STATE]] == 0):
->>>>>>> 18d72895
                     if roll_for_testing(patient, inputs):
                         daily_tests += 1
                         test = inputs.test_number[patient[INTERVENTION],patient[OBSERVED_STATE]]
